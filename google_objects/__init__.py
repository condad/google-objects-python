--- conflicted
+++ resolved
@@ -1,11 +1,5 @@
 # -*- coding: utf-8 -*-
 
-<<<<<<< HEAD
-# for ease of importing
-from clients import SlidesAPI, SheetsAPI
-
-=======
->>>>>>> d9c6de69
 
 class GoogleObject(object):
 
@@ -16,20 +10,13 @@
     def __init__(self, **kwargs):
         # initalize  properties
         for key in kwargs.keys():
-<<<<<<< HEAD
-            self.__dict__['__{}'.format(key)] = kwargs.get(key)
-
-
-# for ease of importing
-from .drive import File, Permission
-from .sheets import Spreadsheet, Sheet, Block
-from .slides import Presentation, Page, Shape, Table
-=======
             self.__dict__['_{}'.format(key)] = kwargs.get(key)
 
 
 # for ease of importing
-from clients import DriveAPI, SheetsAPI
+from .clients import DriveAPI, SheetsAPI
 from .drive import File, Permission
 from .sheets import Spreadsheet, Sheet, Block
->>>>>>> d9c6de69
+
+# confidential
+from .slides import SlidesAPI, Presentation, Page